<<<<<<< HEAD
#!/usr/bin/env python3
"""
VoxBridge Repository Cleanup Script
Audits and removes redundant/unnecessary files
"""

import os
import shutil
from pathlib import Path
import json

def audit_files():
    """Audit all files in the repository"""
    print("VoxBridge Repository Audit")
    print("=" * 40)
    
    # Files to check for removal
    files_to_remove = [
        "test_tool.py",  # Already removed
        "RELEASE_NOTES_v0.2.md",  # Already removed
        "PROJECT_STRUCTURE.md",  # Already removed
        "CLEANUP_SUMMARY.md",  # Already removed
        ".pre-commit-config.yaml",  # Already removed
        "setup.py",  # Should be replaced by pyproject.toml
    ]
    
    # Directories to check
    dirs_to_check = [
        "voxbridge.egg-info",
        "__pycache__",
        ".pytest_cache",
        "build",
        "dist",
        "*.egg-info",
    ]
    
    # Check for files that should be removed
    print("Checking for files that should be removed:")
    for file_path in files_to_remove:
        path = Path(file_path)
        if path.exists():
            print(f"  ❌ {file_path} - Should be removed")
        else:
            print(f"  ✅ {file_path} - Already removed or doesn't exist")
    
    # Check for directories that should be cleaned
    print("\nChecking for directories that should be cleaned:")
    for dir_pattern in dirs_to_check:
        if "*" in dir_pattern:
            # Handle glob patterns
            matches = list(Path(".").glob(dir_pattern))
            for match in matches:
                if match.exists():
                    print(f"  ❌ {match} - Should be removed")
                else:
                    print(f"  ✅ {match} - Already removed")
        else:
            path = Path(dir_pattern)
            if path.exists():
                print(f"  ❌ {dir_pattern} - Should be removed")
            else:
                print(f"  ✅ {dir_pattern} - Already removed or doesn't exist")
    
    # Check for redundant documentation
    print("\nChecking for redundant documentation:")
    doc_files = [
        "docs/installation.md",
        "docs/usage.md",
        "docs/performance.md",
        "docs/milestone3-plan.md",
    ]
    
    for doc_file in doc_files:
        path = Path(doc_file)
        if path.exists():
            print(f"  📄 {doc_file} - Exists")
        else:
            print(f"  ❌ {doc_file} - Missing")
    
    # Check for test files
    print("\nChecking test structure:")
    test_files = [
        "tests/test_converter.py",
        "tests/fixtures/",
    ]
    
    for test_file in test_files:
        path = Path(test_file)
        if path.exists():
            print(f"  ✅ {test_file} - Exists")
        else:
            print(f"  ❌ {test_file} - Missing")
    
    # Check for essential files
    print("\nChecking essential files:")
    essential_files = [
        "pyproject.toml",
        "voxbridge/__init__.py",
        "voxbridge/cli.py",
        "voxbridge/converter.py",
        "voxbridge/gui/app.py",
        "README.md",
        "LICENSE",
        ".gitignore",
        "requirements.txt",
    ]
    
    for essential_file in essential_files:
        path = Path(essential_file)
        if path.exists():
            print(f"  ✅ {essential_file} - Exists")
        else:
            print(f"  ❌ {essential_file} - Missing")

def cleanup_build_artifacts():
    """Remove build artifacts"""
    print("\nCleaning build artifacts...")
    
    artifacts = [
        "build/",
        "dist/",
        "*.egg-info/",
        "__pycache__/",
        ".pytest_cache/",
        "*.pyc",
        "*.pyo",
        "*.pyd",
    ]
    
    for artifact in artifacts:
        if "*" in artifact:
            # Handle glob patterns
            matches = list(Path(".").glob(artifact))
            for match in matches:
                if match.exists():
                    if match.is_dir():
                        shutil.rmtree(match)
                        print(f"  🗑️  Removed directory: {match}")
                    else:
                        match.unlink()
                        print(f"  🗑️  Removed file: {match}")
        else:
            path = Path(artifact)
            if path.exists():
                if path.is_dir():
                    shutil.rmtree(path)
                    print(f"  🗑️  Removed directory: {path}")
                else:
                    path.unlink()
                    print(f"  🗑️  Removed file: {path}")

def verify_structure():
    """Verify the repository structure is correct"""
    print("\nVerifying repository structure...")
    
    expected_structure = {
        "voxbridge/": {
            "__init__.py": "Main package init",
            "cli.py": "CLI interface",
            "converter.py": "Core converter",
            "gui/": {
                "__init__.py": "GUI package init",
                "app.py": "GUI application",
            }
        },
        "examples/": {
            "input/": "Input examples",
            "output/": "Output examples",
        },
        "tests/": {
            "test_converter.py": "Converter tests",
            "fixtures/": "Test fixtures",
        },
        "scripts/": {
            "build_cli.sh": "CLI build script",
            "build_gui.sh": "GUI build script",
        },
        ".github/workflows/": {
            "release.yml": "Release workflow",
        },
        "pyproject.toml": "Package configuration",
        "README.md": "Documentation",
        "LICENSE": "License",
        ".gitignore": "Git ignore",
        "requirements.txt": "Dependencies",
    }
    
    def check_structure(structure, base_path=""):
        for item, details in structure.items():
            path = Path(base_path) / item
            if isinstance(details, dict):
                # Directory
                if path.exists():
                    print(f"  ✅ {path}/ - Exists")
                    check_structure(details, str(path))
                else:
                    print(f"  ❌ {path}/ - Missing")
            else:
                # File
                if path.exists():
                    print(f"  ✅ {path} - {details}")
                else:
                    print(f"  ❌ {path} - Missing ({details})")
    
    check_structure(expected_structure)

def main():
    """Main cleanup function"""
    print("VoxBridge Repository Cleanup")
    print("=" * 40)
    
    # Audit files
    audit_files()
    
    # Clean build artifacts
    cleanup_build_artifacts()
    
    # Verify structure
    verify_structure()
    
    print("\nCleanup completed!")
    print("\nNext steps:")
    print("1. Test the CLI: python test_cli.py")
    print("2. Build the package: bash scripts/build_cli.sh")
    print("3. Test installation: pipx install --force ./dist/voxbridge-1.0.0-py3-none-any.whl")

if __name__ == "__main__":
=======
#!/usr/bin/env python3
"""
VoxBridge Repository Cleanup Script
Audits and removes redundant/unnecessary files
"""

import os
import shutil
from pathlib import Path
import json

def audit_files():
    """Audit all files in the repository"""
    print("VoxBridge Repository Audit")
    print("=" * 40)
    
    # Files to check for removal
    files_to_remove = [
        "test_tool.py",  # Already removed
        "RELEASE_NOTES_v0.2.md",  # Already removed
        "PROJECT_STRUCTURE.md",  # Already removed
        "CLEANUP_SUMMARY.md",  # Already removed
        ".pre-commit-config.yaml",  # Already removed
        "setup.py",  # Should be replaced by pyproject.toml
    ]
    
    # Directories to check
    dirs_to_check = [
        "voxbridge.egg-info",
        "__pycache__",
        ".pytest_cache",
        "build",
        "dist",
        "*.egg-info",
    ]
    
    # Check for files that should be removed
    print("Checking for files that should be removed:")
    for file_path in files_to_remove:
        path = Path(file_path)
        if path.exists():
            print(f"  ❌ {file_path} - Should be removed")
        else:
            print(f"   {file_path} - Already removed or doesn't exist")
    
    # Check for directories that should be cleaned
    print("\nChecking for directories that should be cleaned:")
    for dir_pattern in dirs_to_check:
        if "*" in dir_pattern:
            # Handle glob patterns
            matches = list(Path(".").glob(dir_pattern))
            for match in matches:
                if match.exists():
                    print(f"  ❌ {match} - Should be removed")
                else:
                    print(f"   {match} - Already removed")
        else:
            path = Path(dir_pattern)
            if path.exists():
                print(f"  ❌ {dir_pattern} - Should be removed")
            else:
                print(f"   {dir_pattern} - Already removed or doesn't exist")
    
    # Check for redundant documentation
    print("\nChecking for redundant documentation:")
    doc_files = [
        "docs/installation.md",
        "docs/usage.md",
        "docs/performance.md",
        "docs/milestone3-plan.md",
    ]
    
    for doc_file in doc_files:
        path = Path(doc_file)
        if path.exists():
            print(f"  📄 {doc_file} - Exists")
        else:
            print(f"  ❌ {doc_file} - Missing")
    
    # Check for test files
    print("\nChecking test structure:")
    test_files = [
        "tests/test_converter.py",
        "tests/fixtures/",
    ]
    
    for test_file in test_files:
        path = Path(test_file)
        if path.exists():
            print(f"   {test_file} - Exists")
        else:
            print(f"  ❌ {test_file} - Missing")
    
    # Check for essential files
    print("\nChecking essential files:")
    essential_files = [
        "pyproject.toml",
        "voxbridge/__init__.py",
        "voxbridge/cli.py",
        "voxbridge/converter.py",
        "voxbridge/gui/app.py",
        "README.md",
        "LICENSE",
        ".gitignore",
        "requirements.txt",
    ]
    
    for essential_file in essential_files:
        path = Path(essential_file)
        if path.exists():
            print(f"   {essential_file} - Exists")
        else:
            print(f"  ❌ {essential_file} - Missing")

def cleanup_build_artifacts():
    """Remove build artifacts"""
    print("\nCleaning build artifacts...")
    
    artifacts = [
        "build/",
        "dist/",
        "*.egg-info/",
        "__pycache__/",
        ".pytest_cache/",
        "*.pyc",
        "*.pyo",
        "*.pyd",
    ]
    
    for artifact in artifacts:
        if "*" in artifact:
            # Handle glob patterns
            matches = list(Path(".").glob(artifact))
            for match in matches:
                if match.exists():
                    if match.is_dir():
                        shutil.rmtree(match)
                        print(f"  🗑️  Removed directory: {match}")
                    else:
                        match.unlink()
                        print(f"  🗑️  Removed file: {match}")
        else:
            path = Path(artifact)
            if path.exists():
                if path.is_dir():
                    shutil.rmtree(path)
                    print(f"  🗑️  Removed directory: {path}")
                else:
                    path.unlink()
                    print(f"  🗑️  Removed file: {path}")

def verify_structure():
    """Verify the repository structure is correct"""
    print("\nVerifying repository structure...")
    
    expected_structure = {
        "voxbridge/": {
            "__init__.py": "Main package init",
            "cli.py": "CLI interface",
            "converter.py": "Core converter",
            "gui/": {
                "__init__.py": "GUI package init",
                "app.py": "GUI application",
            }
        },
        "examples/": {
            "input/": "Input examples",
            "output/": "Output examples",
        },
        "tests/": {
            "test_converter.py": "Converter tests",
            "fixtures/": "Test fixtures",
        },
        "scripts/": {
            "build_cli.sh": "CLI build script",
            "build_gui.sh": "GUI build script",
        },
        ".github/workflows/": {
            "release.yml": "Release workflow",
        },
        "pyproject.toml": "Package configuration",
        "README.md": "Documentation",
        "LICENSE": "License",
        ".gitignore": "Git ignore",
        "requirements.txt": "Dependencies",
    }
    
    def check_structure(structure, base_path=""):
        for item, details in structure.items():
            path = Path(base_path) / item
            if isinstance(details, dict):
                # Directory
                if path.exists():
                    print(f"   {path}/ - Exists")
                    check_structure(details, str(path))
                else:
                    print(f"  ❌ {path}/ - Missing")
            else:
                # File
                if path.exists():
                    print(f"   {path} - {details}")
                else:
                    print(f"  ❌ {path} - Missing ({details})")
    
    check_structure(expected_structure)

def main():
    """Main cleanup function"""
    print("VoxBridge Repository Cleanup")
    print("=" * 40)
    
    # Audit files
    audit_files()
    
    # Clean build artifacts
    cleanup_build_artifacts()
    
    # Verify structure
    verify_structure()
    
    print("\nCleanup completed!")
    print("\nNext steps:")
    print("1. Test the CLI: python test_cli.py")
    print("2. Build the package: bash scripts/build_cli.sh")
    print("3. Test installation: pipx install --force ./dist/voxbridge-1.0.0-py3-none-any.whl")

if __name__ == "__main__":
>>>>>>> 1c4641ba
    main() <|MERGE_RESOLUTION|>--- conflicted
+++ resolved
@@ -1,4 +1,3 @@
-<<<<<<< HEAD
 #!/usr/bin/env python3
 """
 VoxBridge Repository Cleanup Script
@@ -42,7 +41,7 @@
         if path.exists():
             print(f"  ❌ {file_path} - Should be removed")
         else:
-            print(f"  ✅ {file_path} - Already removed or doesn't exist")
+            print(f"   {file_path} - Already removed or doesn't exist")
     
     # Check for directories that should be cleaned
     print("\nChecking for directories that should be cleaned:")
@@ -54,13 +53,13 @@
                 if match.exists():
                     print(f"  ❌ {match} - Should be removed")
                 else:
-                    print(f"  ✅ {match} - Already removed")
+                    print(f"   {match} - Already removed")
         else:
             path = Path(dir_pattern)
             if path.exists():
                 print(f"  ❌ {dir_pattern} - Should be removed")
             else:
-                print(f"  ✅ {dir_pattern} - Already removed or doesn't exist")
+                print(f"   {dir_pattern} - Already removed or doesn't exist")
     
     # Check for redundant documentation
     print("\nChecking for redundant documentation:")
@@ -88,7 +87,7 @@
     for test_file in test_files:
         path = Path(test_file)
         if path.exists():
-            print(f"  ✅ {test_file} - Exists")
+            print(f"   {test_file} - Exists")
         else:
             print(f"  ❌ {test_file} - Missing")
     
@@ -109,7 +108,7 @@
     for essential_file in essential_files:
         path = Path(essential_file)
         if path.exists():
-            print(f"  ✅ {essential_file} - Exists")
+            print(f"   {essential_file} - Exists")
         else:
             print(f"  ❌ {essential_file} - Missing")
 
@@ -192,14 +191,14 @@
             if isinstance(details, dict):
                 # Directory
                 if path.exists():
-                    print(f"  ✅ {path}/ - Exists")
+                    print(f"   {path}/ - Exists")
                     check_structure(details, str(path))
                 else:
                     print(f"  ❌ {path}/ - Missing")
             else:
                 # File
                 if path.exists():
-                    print(f"  ✅ {path} - {details}")
+                    print(f"   {path} - {details}")
                 else:
                     print(f"  ❌ {path} - Missing ({details})")
     
@@ -226,233 +225,4 @@
     print("3. Test installation: pipx install --force ./dist/voxbridge-1.0.0-py3-none-any.whl")
 
 if __name__ == "__main__":
-=======
-#!/usr/bin/env python3
-"""
-VoxBridge Repository Cleanup Script
-Audits and removes redundant/unnecessary files
-"""
-
-import os
-import shutil
-from pathlib import Path
-import json
-
-def audit_files():
-    """Audit all files in the repository"""
-    print("VoxBridge Repository Audit")
-    print("=" * 40)
-    
-    # Files to check for removal
-    files_to_remove = [
-        "test_tool.py",  # Already removed
-        "RELEASE_NOTES_v0.2.md",  # Already removed
-        "PROJECT_STRUCTURE.md",  # Already removed
-        "CLEANUP_SUMMARY.md",  # Already removed
-        ".pre-commit-config.yaml",  # Already removed
-        "setup.py",  # Should be replaced by pyproject.toml
-    ]
-    
-    # Directories to check
-    dirs_to_check = [
-        "voxbridge.egg-info",
-        "__pycache__",
-        ".pytest_cache",
-        "build",
-        "dist",
-        "*.egg-info",
-    ]
-    
-    # Check for files that should be removed
-    print("Checking for files that should be removed:")
-    for file_path in files_to_remove:
-        path = Path(file_path)
-        if path.exists():
-            print(f"  ❌ {file_path} - Should be removed")
-        else:
-            print(f"   {file_path} - Already removed or doesn't exist")
-    
-    # Check for directories that should be cleaned
-    print("\nChecking for directories that should be cleaned:")
-    for dir_pattern in dirs_to_check:
-        if "*" in dir_pattern:
-            # Handle glob patterns
-            matches = list(Path(".").glob(dir_pattern))
-            for match in matches:
-                if match.exists():
-                    print(f"  ❌ {match} - Should be removed")
-                else:
-                    print(f"   {match} - Already removed")
-        else:
-            path = Path(dir_pattern)
-            if path.exists():
-                print(f"  ❌ {dir_pattern} - Should be removed")
-            else:
-                print(f"   {dir_pattern} - Already removed or doesn't exist")
-    
-    # Check for redundant documentation
-    print("\nChecking for redundant documentation:")
-    doc_files = [
-        "docs/installation.md",
-        "docs/usage.md",
-        "docs/performance.md",
-        "docs/milestone3-plan.md",
-    ]
-    
-    for doc_file in doc_files:
-        path = Path(doc_file)
-        if path.exists():
-            print(f"  📄 {doc_file} - Exists")
-        else:
-            print(f"  ❌ {doc_file} - Missing")
-    
-    # Check for test files
-    print("\nChecking test structure:")
-    test_files = [
-        "tests/test_converter.py",
-        "tests/fixtures/",
-    ]
-    
-    for test_file in test_files:
-        path = Path(test_file)
-        if path.exists():
-            print(f"   {test_file} - Exists")
-        else:
-            print(f"  ❌ {test_file} - Missing")
-    
-    # Check for essential files
-    print("\nChecking essential files:")
-    essential_files = [
-        "pyproject.toml",
-        "voxbridge/__init__.py",
-        "voxbridge/cli.py",
-        "voxbridge/converter.py",
-        "voxbridge/gui/app.py",
-        "README.md",
-        "LICENSE",
-        ".gitignore",
-        "requirements.txt",
-    ]
-    
-    for essential_file in essential_files:
-        path = Path(essential_file)
-        if path.exists():
-            print(f"   {essential_file} - Exists")
-        else:
-            print(f"  ❌ {essential_file} - Missing")
-
-def cleanup_build_artifacts():
-    """Remove build artifacts"""
-    print("\nCleaning build artifacts...")
-    
-    artifacts = [
-        "build/",
-        "dist/",
-        "*.egg-info/",
-        "__pycache__/",
-        ".pytest_cache/",
-        "*.pyc",
-        "*.pyo",
-        "*.pyd",
-    ]
-    
-    for artifact in artifacts:
-        if "*" in artifact:
-            # Handle glob patterns
-            matches = list(Path(".").glob(artifact))
-            for match in matches:
-                if match.exists():
-                    if match.is_dir():
-                        shutil.rmtree(match)
-                        print(f"  🗑️  Removed directory: {match}")
-                    else:
-                        match.unlink()
-                        print(f"  🗑️  Removed file: {match}")
-        else:
-            path = Path(artifact)
-            if path.exists():
-                if path.is_dir():
-                    shutil.rmtree(path)
-                    print(f"  🗑️  Removed directory: {path}")
-                else:
-                    path.unlink()
-                    print(f"  🗑️  Removed file: {path}")
-
-def verify_structure():
-    """Verify the repository structure is correct"""
-    print("\nVerifying repository structure...")
-    
-    expected_structure = {
-        "voxbridge/": {
-            "__init__.py": "Main package init",
-            "cli.py": "CLI interface",
-            "converter.py": "Core converter",
-            "gui/": {
-                "__init__.py": "GUI package init",
-                "app.py": "GUI application",
-            }
-        },
-        "examples/": {
-            "input/": "Input examples",
-            "output/": "Output examples",
-        },
-        "tests/": {
-            "test_converter.py": "Converter tests",
-            "fixtures/": "Test fixtures",
-        },
-        "scripts/": {
-            "build_cli.sh": "CLI build script",
-            "build_gui.sh": "GUI build script",
-        },
-        ".github/workflows/": {
-            "release.yml": "Release workflow",
-        },
-        "pyproject.toml": "Package configuration",
-        "README.md": "Documentation",
-        "LICENSE": "License",
-        ".gitignore": "Git ignore",
-        "requirements.txt": "Dependencies",
-    }
-    
-    def check_structure(structure, base_path=""):
-        for item, details in structure.items():
-            path = Path(base_path) / item
-            if isinstance(details, dict):
-                # Directory
-                if path.exists():
-                    print(f"   {path}/ - Exists")
-                    check_structure(details, str(path))
-                else:
-                    print(f"  ❌ {path}/ - Missing")
-            else:
-                # File
-                if path.exists():
-                    print(f"   {path} - {details}")
-                else:
-                    print(f"  ❌ {path} - Missing ({details})")
-    
-    check_structure(expected_structure)
-
-def main():
-    """Main cleanup function"""
-    print("VoxBridge Repository Cleanup")
-    print("=" * 40)
-    
-    # Audit files
-    audit_files()
-    
-    # Clean build artifacts
-    cleanup_build_artifacts()
-    
-    # Verify structure
-    verify_structure()
-    
-    print("\nCleanup completed!")
-    print("\nNext steps:")
-    print("1. Test the CLI: python test_cli.py")
-    print("2. Build the package: bash scripts/build_cli.sh")
-    print("3. Test installation: pipx install --force ./dist/voxbridge-1.0.0-py3-none-any.whl")
-
-if __name__ == "__main__":
->>>>>>> 1c4641ba
     main() 